--- conflicted
+++ resolved
@@ -40,41 +40,16 @@
 	ccdArchiveFileName   = "ccd.tar.gz"
 	indexTxtDateLayout   = "060102150405Z"
 	stringDateFormat     = "2006-01-02 15:04:05"
-<<<<<<< HEAD
-	ovpnStatusDateLayout = "2006-01-02 15:04:05"
 	downloadCertsApiUrl  = "api/data/certs/download"
 	downloadCcdApiUrl    = "api/data/ccd/download"
-=======
->>>>>>> a973b884
 
 	kubeNamespaceFilePath = "/var/run/secrets/kubernetes.io/serviceaccount/namespace"
 )
 
 var (
-<<<<<<< HEAD
-	listenHost      				 = kingpin.Flag("listen.host","host for ovpn-admin").Default("0.0.0.0").Envar("OVPN_LISTEN_HOST").String()
-	listenPort      				 = kingpin.Flag("listen.port","port for ovpn-admin").Default("8080").Envar("OVPN_LISTEN_PORT").String()
-    listenBaseUrl                    = kingpin.Flag("listen.base-url", "base url for ovpn-admin").Default("/").Envar("OVPN_LISTEN_BASE_URL").String()
-	serverRole               = kingpin.Flag("role","server role, master or slave").Default("master").Envar("OVPN_ROLE").HintOptions("master", "slave").String()
-	masterHost               = kingpin.Flag("master.host","URL for the master server").Default("http://127.0.0.1").Envar("OVPN_MASTER_HOST").String()
-	masterBasicAuthUser			 = kingpin.Flag("master.basic-auth.user","user for master server's Basic Auth").Default("").Envar("OVPN_MASTER_USER").String()
-	masterBasicAuthPassword  = kingpin.Flag("master.basic-auth.password","password for master server's Basic Auth").Default("").Envar("OVPN_MASTER_PASSWORD").String()
-	masterSyncFrequency      = kingpin.Flag("master.sync-frequency", "master host data sync frequency in seconds").Default("600").Envar("OVPN_MASTER_SYNC_FREQUENCY").Int()
-	masterSyncToken          = kingpin.Flag("master.sync-token", "master host data sync security token").Default("VerySecureToken").Envar("OVPN_MASTER_TOKEN").PlaceHolder("TOKEN").String()
-	openvpnNetwork           = kingpin.Flag("ovpn.network","NETWORK/MASK_PREFIX for OpenVPN server").Default("172.16.100.0/24").Envar("OVPN_NETWORK").String()
-	openvpnServer      			 = kingpin.Flag("ovpn.server","HOST:PORT:PROTOCOL for OpenVPN server; can have multiple values").Default("127.0.0.1:7777:tcp").Envar("OVPN_SERVER").PlaceHolder("HOST:PORT:PROTOCOL").Strings()
-	openvpnServerBehindLB 	 = kingpin.Flag("ovpn.server.behindLB","enable if your OpenVPN server is behind Kubernetes Service having the LoadBalancer type").Default("false").Envar("OVPN_LB").Bool()
-	openvpnServiceName 			 = kingpin.Flag("ovpn.service","the name of Kubernetes Service having the LoadBalancer type if your OpenVPN server is behind it").Default("openvpn-external").Envar("OVPN_LB_SERVICE").String()
-	mgmtAddress		    			 = kingpin.Flag("mgmt","ALIAS=HOST:PORT for OpenVPN server mgmt interface; can have multiple values").Default("main=127.0.0.1:8989").Envar("OVPN_MGMT").Strings()
-	metricsPath 						 = kingpin.Flag("metrics.path",  "URL path for exposing collected metrics").Default("/metrics").Envar("OVPN_METRICS_PATH").String()
-	easyrsaDirPath     			 = kingpin.Flag("easyrsa.path", "path to easyrsa dir").Default("./easyrsa/").Envar("EASYRSA_PATH").String()
-	indexTxtPath    				 = kingpin.Flag("easyrsa.index-path", "path to easyrsa index file").Default("./easyrsa/pki/index.txt").Envar("OVPN_INDEX_PATH").String()
-    easyrsaBinPath               = kingpin.Flag("easyrsa.bin-path", "path to easyrsa script").Default("easyrsa").Envar("EASYRSA_BIN_PATH").String()
-	ccdEnabled  						 = kingpin.Flag("ccd", "enable client-config-dir").Default("false").Envar("OVPN_CCD").Bool()
-	ccdDir          				 = kingpin.Flag("ccd.path", "path to client-config-dir").Default("./ccd").Envar("OVPN_CCD_PATH").String()
-=======
 	listenHost               = kingpin.Flag("listen.host", "host for ovpn-admin").Default("0.0.0.0").Envar("OVPN_LISTEN_HOST").String()
 	listenPort               = kingpin.Flag("listen.port", "port for ovpn-admin").Default("8080").Envar("OVPN_LISTEN_PORT").String()
+  listenBaseUrl            = kingpin.Flag("listen.base-url", "base url for ovpn-admin").Default("/").Envar("OVPN_LISTEN_BASE_URL").String()
 	serverRole               = kingpin.Flag("role", "server role, master or slave").Default("master").Envar("OVPN_ROLE").HintOptions("master", "slave").String()
 	masterHost               = kingpin.Flag("master.host", "URL for the master server").Default("http://127.0.0.1").Envar("OVPN_MASTER_HOST").String()
 	masterBasicAuthUser      = kingpin.Flag("master.basic-auth.user", "user for master server's Basic Auth").Default("").Envar("OVPN_MASTER_USER").String()
@@ -89,9 +64,9 @@
 	metricsPath              = kingpin.Flag("metrics.path", "URL path for exposing collected metrics").Default("/metrics").Envar("OVPN_METRICS_PATH").String()
 	easyrsaDirPath           = kingpin.Flag("easyrsa.path", "path to easyrsa dir").Default("./easyrsa").Envar("EASYRSA_PATH").String()
 	indexTxtPath             = kingpin.Flag("easyrsa.index-path", "path to easyrsa index file").Default("").Envar("OVPN_INDEX_PATH").String()
+  easyrsaBinPath           = kingpin.Flag("easyrsa.bin-path", "path to easyrsa script").Default("easyrsa").Envar("EASYRSA_BIN_PATH").String()
 	ccdEnabled               = kingpin.Flag("ccd", "enable client-config-dir").Default("false").Envar("OVPN_CCD").Bool()
 	ccdDir                   = kingpin.Flag("ccd.path", "path to client-config-dir").Default("./ccd").Envar("OVPN_CCD_PATH").String()
->>>>>>> a973b884
 	clientConfigTemplatePath = kingpin.Flag("templates.clientconfig-path", "path to custom client.conf.tpl").Default("").Envar("OVPN_TEMPLATES_CC_PATH").String()
 	ccdTemplatePath          = kingpin.Flag("templates.ccd-path", "path to custom ccd.tpl").Default("").Envar("OVPN_TEMPLATES_CCD_PATH").String()
 	authByPassword           = kingpin.Flag("auth.password", "enable additional password authentication").Default("false").Envar("OVPN_AUTH").Bool()
@@ -576,12 +551,13 @@
 	staticBox := packr.New("static", "./frontend/static")
 	static := CacheControlWrapper(http.FileServer(staticBox))
 
-<<<<<<< HEAD
 	http.Handle(*listenBaseUrl, http.StripPrefix(strings.TrimRight(*listenBaseUrl, "/"), static))
 	http.HandleFunc(*listenBaseUrl + "api/server/settings", ovpnAdmin.serverSettingsHandler)
 	http.HandleFunc(*listenBaseUrl + "api/users/list", ovpnAdmin.userListHandler)
 	http.HandleFunc(*listenBaseUrl + "api/user/create", ovpnAdmin.userCreateHandler)
 	http.HandleFunc(*listenBaseUrl + "api/user/change-password", ovpnAdmin.userChangePasswordHandler)
+	http.HandleFunc(*listenBaseUrl + "api/user/rotate", ovpnAdmin.userRotateHandler)
+	http.HandleFunc(*listenBaseUrl + "api/user/delete", ovpnAdmin.userDeleteHandler)
 	http.HandleFunc(*listenBaseUrl + "api/user/revoke", ovpnAdmin.userRevokeHandler)
 	http.HandleFunc(*listenBaseUrl + "api/user/unrevoke", ovpnAdmin.userUnrevokeHandler)
 	http.HandleFunc(*listenBaseUrl + "api/user/config/show", ovpnAdmin.userShowConfigHandler)
@@ -594,38 +570,13 @@
 	http.HandleFunc(*listenBaseUrl + "api/sync/last/successful", ovpnAdmin.lastSuccessfulSyncTimeHandler)
 	http.HandleFunc(*listenBaseUrl + downloadCertsApiUrl, ovpnAdmin.downloadCertsHandler)
 	http.HandleFunc(*listenBaseUrl + downloadCcdApiUrl, ovpnAdmin.downloadCcdHandler)
-=======
-	http.Handle("/", static)
-	http.HandleFunc("/api/server/settings", ovpnAdmin.serverSettingsHandler)
-	http.HandleFunc("/api/users/list", ovpnAdmin.userListHandler)
-	http.HandleFunc("/api/user/create", ovpnAdmin.userCreateHandler)
-	http.HandleFunc("/api/user/change-password", ovpnAdmin.userChangePasswordHandler)
-	http.HandleFunc("/api/user/rotate", ovpnAdmin.userRotateHandler)
-	http.HandleFunc("/api/user/delete", ovpnAdmin.userDeleteHandler)
-	http.HandleFunc("/api/user/revoke", ovpnAdmin.userRevokeHandler)
-	http.HandleFunc("/api/user/unrevoke", ovpnAdmin.userUnrevokeHandler)
-	http.HandleFunc("/api/user/config/show", ovpnAdmin.userShowConfigHandler)
-	http.HandleFunc("/api/user/disconnect", ovpnAdmin.userDisconnectHandler)
-	http.HandleFunc("/api/user/statistic", ovpnAdmin.userStatisticHandler)
-	http.HandleFunc("/api/user/ccd", ovpnAdmin.userShowCcdHandler)
-	http.HandleFunc("/api/user/ccd/apply", ovpnAdmin.userApplyCcdHandler)
-
-	http.HandleFunc("/api/sync/last/try", ovpnAdmin.lastSyncTimeHandler)
-	http.HandleFunc("/api/sync/last/successful", ovpnAdmin.lastSuccessfulSyncTimeHandler)
-	http.HandleFunc(downloadCertsApiUrl, ovpnAdmin.downloadCertsHandler)
-	http.HandleFunc(downloadCcdApiUrl, ovpnAdmin.downloadCcdHandler)
->>>>>>> a973b884
 
 	http.Handle(*metricsPath, promhttp.HandlerFor(ovpnAdmin.promRegistry, promhttp.HandlerOpts{}))
 	http.HandleFunc(*listenBaseUrl + "ping", func(w http.ResponseWriter, r *http.Request) {
 		fmt.Fprintf(w, "pong")
 	})
 
-<<<<<<< HEAD
-	log.Printf("Bind: http://%s:%s%s\n", *listenHost, *listenPort, *listenBaseUrl)
-=======
-	log.Printf("Bind: http://%s:%s", *listenHost, *listenPort)
->>>>>>> a973b884
+	log.Printf("Bind: http://%s:%s%s", *listenHost, *listenPort, *listenBaseUrl)
 	log.Fatal(http.ListenAndServe(*listenHost+":"+*listenPort, nil))
 }
 
@@ -1022,20 +973,15 @@
 		}
 	}
 
-<<<<<<< HEAD
-	o := runBash(fmt.Sprintf("date +%%Y-%%m-%%d\\ %%H:%%M:%%S && cd %s && %s build-client-full %s nopass", *easyrsaDirPath, *easyrsaBinPath, username))
-	log.Println(o)
-=======
 	if *storageBackend == "kubernetes.secrets" {
 		err := app.easyrsaBuildClient(username)
 		if err != nil {
 			log.Error(err)
 		}
 	} else {
-		o := runBash(fmt.Sprintf("cd %s && easyrsa build-client-full %s nopass 1>/dev/null", *easyrsaDirPath, username))
+		o := runBash(fmt.Sprintf("cd %s && %s build-client-full %s nopass 1>/dev/null", *easyrsaDirPath, *easyrsaBinPath, username))
 		log.Debug(o)
 	}
->>>>>>> a973b884
 
 	if *authByPassword {
 		o := runBash(fmt.Sprintf("openvpn-user create --db.path %s --user %s --password %s", *authDatabase, username, password))
@@ -1090,20 +1036,16 @@
 	log.Infof("Revoke certificate for user %s", username)
 	if checkUserExist(username) {
 		// check certificate valid flag 'V'
-<<<<<<< HEAD
-		o := runBash(fmt.Sprintf("date +%%Y-%%m-%%d\\ %%H:%%M:%%S && cd %s && echo yes | %s revoke %s && %s gen-crl", *easyrsaDirPath, *easyrsaBinPath, username, *easyrsaBinPath))
-=======
 		if *storageBackend == "kubernetes.secrets" {
 			err := app.easyrsaRevoke(username)
 			if err != nil {
 				log.Error(err)
 			}
 		} else {
-			o := runBash(fmt.Sprintf("cd %s && echo yes | easyrsa revoke %s 1>/dev/null && easyrsa gen-crl 1>/dev/null", *easyrsaDirPath, username))
+			o := runBash(fmt.Sprintf("cd %s && echo yes | easyrsa revoke %s 1>/dev/null && %s gen-crl 1>/dev/null", *easyrsaDirPath, *easyrsaBinPath, username))
 			log.Debugln(o)
 		}
 
->>>>>>> a973b884
 		if *authByPassword {
 			o := runBash(fmt.Sprintf("openvpn-user revoke --db-path %s --user %s", *authDatabase, username))
 			log.Debug(o)
@@ -1164,7 +1106,7 @@
 							log.Error(err)
 						}
 
-						_ = runBash(fmt.Sprintf("cd %s && easyrsa gen-crl 1>/dev/null", *easyrsaDirPath))
+						_ = runBash(fmt.Sprintf("cd %s && %s gen-crl 1>/dev/null", *easyrsaDirPath, *easyrsaBinPath))
 
 						if *authByPassword {
 							o := runBash(fmt.Sprintf("openvpn-user restore --db-path %s --user %s", *authDatabase, username))
@@ -1192,30 +1134,6 @@
 
 func (oAdmin *OvpnAdmin) userRotate(username, newPassword string) (error, string) {
 	if checkUserExist(username) {
-<<<<<<< HEAD
-		// check certificate revoked flag 'R'
-		usersFromIndexTxt := indexTxtParser(fRead(*indexTxtPath))
-		for i := range usersFromIndexTxt {
-			if usersFromIndexTxt[i].DistinguishedName == ("/CN=" + username) {
-				if usersFromIndexTxt[i].Flag == "R" {
-					usersFromIndexTxt[i].Flag = "V"
-					usersFromIndexTxt[i].RevocationDate = ""
-					o := runBash(fmt.Sprintf("cd %s && cp pki/revoked/certs_by_serial/%s.crt pki/issued/%s.crt", *easyrsaDirPath, usersFromIndexTxt[i].SerialNumber, username))
-					//fmt.Println(o)
-					o = runBash(fmt.Sprintf("cd %s && cp pki/revoked/certs_by_serial/%s.crt pki/certs_by_serial/%s.pem", *easyrsaDirPath, usersFromIndexTxt[i].SerialNumber, usersFromIndexTxt[i].SerialNumber))
-					//fmt.Println(o)
-					o = runBash(fmt.Sprintf("cd %s && cp pki/revoked/private_by_serial/%s.key pki/private/%s.key", *easyrsaDirPath, usersFromIndexTxt[i].SerialNumber, username))
-					//fmt.Println(o)
-					o = runBash(fmt.Sprintf("cd %s && cp pki/revoked/reqs_by_serial/%s.req pki/reqs/%s.req", *easyrsaDirPath, usersFromIndexTxt[i].SerialNumber, username))
-					//fmt.Println(o)
-					fWrite(*indexTxtPath, renderIndexTxt(usersFromIndexTxt))
-					//fmt.Print(renderIndexTxt(usersFromIndexTxt))
-					o = runBash(fmt.Sprintf("cd %s && %s gen-crl", *easyrsaDirPath, *easyrsaBinPath))
-					//fmt.Println(o)
-					if *authByPassword {
-						o = runBash(fmt.Sprintf("openvpn-user restore --db-path %s --user %s", *authDatabase, username))
-						//fmt.Println(o)
-=======
 		if *storageBackend == "kubernetes.secrets" {
 			err := app.easyrsaRotate(username, newPassword)
 			if err != nil {
@@ -1254,7 +1172,6 @@
 					if usersFromIndexTxt[i].SerialNumber == oldUserSerial {
 						usersFromIndexTxt[i].DistinguishedName = "/CN=" + username
 						break
->>>>>>> a973b884
 					}
 				}
 				err = fWrite(*indexTxtPath, renderIndexTxt(usersFromIndexTxt))
@@ -1280,7 +1197,7 @@
 				log.Error(err)
 			}
 
-			_ = runBash(fmt.Sprintf("cd %s && easyrsa gen-crl 1>/dev/null", *easyrsaDirPath))
+			_ = runBash(fmt.Sprintf("cd %s && %s gen-crl 1>/dev/null", *easyrsaDirPath, *easyrsaBinPath))
 		}
 		crlFix()
 		oAdmin.clients = oAdmin.usersList()
@@ -1312,7 +1229,7 @@
 			if err != nil {
 				log.Error(err)
 			}
-			_ = runBash(fmt.Sprintf("cd %s && easyrsa gen-crl 1>/dev/null ", *easyrsaDirPath))
+			_ = runBash(fmt.Sprintf("cd %s && %s gen-crl 1>/dev/null ", *easyrsaDirPath, *easyrsaBinPath))
 		}
 		crlFix()
 		oAdmin.clients = oAdmin.usersList()
@@ -1515,12 +1432,8 @@
 			log.Error(err)
 		}
 	}
-<<<<<<< HEAD
+
 	err := fDownload(certsArchivePath, *masterHost+*listenBaseUrl+downloadCertsApiUrl+"?token="+oAdmin.masterSyncToken, oAdmin.masterHostBasicAuth)
-=======
-
-	err := fDownload(certsArchivePath, *masterHost+downloadCertsApiUrl+"?token="+oAdmin.masterSyncToken, oAdmin.masterHostBasicAuth)
->>>>>>> a973b884
 	if err != nil {
 		log.Error(err)
 		return false
